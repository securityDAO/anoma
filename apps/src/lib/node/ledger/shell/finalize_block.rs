--- conflicted
+++ resolved
@@ -341,7 +341,7 @@
             }
             response.events.push(tx_result.into());
         }
-        self.reset_queue();
+        self.reset_tx_queue_iter();
 
         if new_epoch {
             self.update_epoch(&mut response);
@@ -352,10 +352,6 @@
             .gas_meter
             .finalize_transaction()
             .map_err(|_| Error::GasOverflow)?;
-<<<<<<< HEAD
-=======
-        self.reset_tx_queue_iter();
->>>>>>> 36e513f7
         Ok(response)
     }
 
