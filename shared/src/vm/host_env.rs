--- conflicted
+++ resolved
@@ -148,10 +148,7 @@
 where
     DB: storage::DB + for<'iter> storage::DBIter<'iter>,
     H: StorageHasher,
-<<<<<<< HEAD
-=======
-    EVAL: VpEvaluator,
->>>>>>> 7b113ca1
+    EVAL: VpEvaluator,
 {
     /// The address of the account that owns the VP
     pub address: HostRef<'a, &'a Address>,
@@ -226,31 +223,6 @@
         keys_changed: &HashSet<Key>,
         eval_runner: &EVAL,
     ) -> Self {
-<<<<<<< HEAD
-        let address = unsafe { HostRef::new(address) };
-        let storage = unsafe { HostRef::new(storage) };
-        let write_log = unsafe { HostRef::new(write_log) };
-        let tx = unsafe { HostRef::new(tx) };
-        let iterators = unsafe { MutHostRef::new(iterators) };
-        let gas_meter = unsafe { MutHostRef::new(gas_meter) };
-        let verifiers = unsafe { HostRef::new(verifiers) };
-        let result_buffer = unsafe { MutHostRef::new(result_buffer) };
-        let keys_changed = unsafe { HostRef::new(keys_changed) };
-        let eval_runner = unsafe { HostRef::new(eval_runner) };
-
-        let ctx = VpCtx {
-            address,
-            storage,
-            write_log,
-            iterators,
-            gas_meter,
-            tx,
-            eval_runner,
-            result_buffer,
-            keys_changed,
-            verifiers,
-        };
-=======
         let ctx = VpCtx::new(
             address,
             storage,
@@ -263,7 +235,6 @@
             keys_changed,
             eval_runner,
         );
->>>>>>> 7b113ca1
 
         Self { memory, ctx }
     }
@@ -284,8 +255,6 @@
     }
 }
 
-<<<<<<< HEAD
-=======
 impl<'a, DB, H, EVAL> VpCtx<'a, DB, H, EVAL>
 where
     DB: storage::DB + for<'iter> storage::DBIter<'iter>,
@@ -337,7 +306,6 @@
     }
 }
 
->>>>>>> 7b113ca1
 impl<'a, DB, H, EVAL> Clone for VpCtx<'a, DB, H, EVAL>
 where
     DB: storage::DB + for<'iter> storage::DBIter<'iter>,
@@ -451,25 +419,6 @@
     vp_gas_check(vp_env::add_gas(gas_meter, used_gas as _))
 }
 
-<<<<<<< HEAD
-/// Add a gas cost incured in a validity predicate
-pub fn vp_add_gas<MEM, DB, H, EVAL>(
-    env: &VpEnv<MEM, DB, H, EVAL>,
-    used_gas: u64,
-) where
-    MEM: VmMemory,
-    DB: storage::DB + for<'iter> storage::DBIter<'iter>,
-    H: StorageHasher,
-    EVAL: VpEvaluator,
-{
-    let gas_meter = unsafe { env.ctx.gas_meter.get() };
-    if let Err(err) = gas_meter.add(used_gas) {
-        tracing::warn!(
-            "Stopping transaction execution because of gas error: {}",
-            err
-        );
-        unreachable!()
-=======
 fn vp_gas_check<T>(result: vp_env::Result<T>) -> T {
     match result {
         Ok(ok) => ok,
@@ -480,7 +429,6 @@
             );
             unreachable!()
         }
->>>>>>> 7b113ca1
     }
 }
 
@@ -800,12 +748,7 @@
     // try to read from the storage
     let key = Key::parse(key).expect("Cannot parse the key string");
     let storage = unsafe { env.ctx.storage.get() };
-<<<<<<< HEAD
-    let (value, gas) = storage.read(&key).expect("storage read failed");
-    vp_add_gas(env, gas);
-=======
     let value = vp_gas_check(vp_env::read_pre(gas_meter, storage, &key));
->>>>>>> 7b113ca1
     tracing::debug!(
         "vp_read_pre addr {}, key {}, value {:?}",
         unsafe { env.ctx.address.get() },
@@ -849,48 +792,6 @@
 
     // try to read from the write log first
     let key = Key::parse(key).expect("Cannot parse the key string");
-<<<<<<< HEAD
-    let write_log = unsafe { env.ctx.write_log.get() };
-    let (log_val, gas) = write_log.read(&key);
-    vp_add_gas(env, gas);
-    match log_val {
-        Some(&write_log::StorageModification::Write { ref value }) => {
-            let len: i64 =
-                value.len().try_into().expect("data length overflow");
-            let result_buffer = unsafe { env.ctx.result_buffer.get() };
-            result_buffer.replace(value.clone());
-            len
-        }
-        Some(&write_log::StorageModification::Delete) => {
-            // fail, given key has been deleted
-            HostEnvResult::Fail.to_i64()
-        }
-        Some(&write_log::StorageModification::InitAccount {
-            ref vp, ..
-        }) => {
-            // read the VP of a new account
-            let len: i64 = vp.len() as _;
-            let result_buffer = unsafe { env.ctx.result_buffer.get() };
-            result_buffer.replace(vp.clone());
-            len
-        }
-        None => {
-            // when not found in write log, try to read from the storage
-            let storage = unsafe { env.ctx.storage.get() };
-            let (value, gas) = storage.read(&key).expect("storage read failed");
-            vp_add_gas(env, gas);
-            match value {
-                Some(value) => {
-                    let len: i64 =
-                        value.len().try_into().expect("data length overflow");
-                    let result_buffer = unsafe { env.ctx.result_buffer.get() };
-                    result_buffer.replace(value);
-                    len
-                }
-                None => HostEnvResult::Fail.to_i64(),
-            }
-        }
-=======
     let storage = unsafe { env.ctx.storage.get() };
     let write_log = unsafe { env.ctx.write_log.get() };
     let value =
@@ -904,7 +805,6 @@
             len
         }
         None => HostEnvResult::Fail.to_i64(),
->>>>>>> 7b113ca1
     }
 }
 
@@ -952,15 +852,8 @@
     tracing::debug!("vp_has_key_pre {}, key {}", key, key_ptr,);
 
     let key = Key::parse(key).expect("Cannot parse the key string");
-<<<<<<< HEAD
-
-    let storage = unsafe { env.ctx.storage.get() };
-    let (present, gas) = storage.has_key(&key).expect("storage has_key failed");
-    vp_add_gas(env, gas);
-=======
     let storage = unsafe { env.ctx.storage.get() };
     let present = vp_gas_check(vp_env::has_key_pre(gas_meter, storage, &key));
->>>>>>> 7b113ca1
     HostEnvResult::from(present).to_i64()
 }
 
@@ -985,39 +878,11 @@
     tracing::debug!("vp_has_key_post {}, key {}", key, key_ptr,);
 
     let key = Key::parse(key).expect("Cannot parse the key string");
-<<<<<<< HEAD
-
-    // try to read from the write log first
-    let write_log = unsafe { env.ctx.write_log.get() };
-    let (log_val, gas) = write_log.read(&key);
-    vp_add_gas(env, gas);
-    match log_val {
-        Some(&write_log::StorageModification::Write { .. }) => {
-            HostEnvResult::Success.to_i64()
-        }
-        Some(&write_log::StorageModification::Delete) => {
-            // the given key has been deleted
-            HostEnvResult::Fail.to_i64()
-        }
-        Some(&write_log::StorageModification::InitAccount { .. }) => {
-            HostEnvResult::Success.to_i64()
-        }
-        None => {
-            // when not found in write log, try to check the storage
-            let storage = unsafe { env.ctx.storage.get() };
-            let (present, gas) =
-                storage.has_key(&key).expect("storage has_key failed");
-            vp_add_gas(env, gas);
-            HostEnvResult::from(present).to_i64()
-        }
-    }
-=======
     let storage = unsafe { env.ctx.storage.get() };
     let write_log = unsafe { env.ctx.write_log.get() };
     let present =
         vp_gas_check(vp_env::has_key_post(gas_meter, storage, write_log, &key));
     HostEnvResult::from(present).to_i64()
->>>>>>> 7b113ca1
 }
 
 /// Storage prefix iterator function exposed to the wasm VM VP environment.
@@ -1042,14 +907,8 @@
     tracing::debug!("vp_iter_prefix {}", prefix);
 
     let storage = unsafe { env.ctx.storage.get() };
-<<<<<<< HEAD
-    let iterators = unsafe { env.ctx.iterators.get() };
-    let (iter, gas) = (*storage).iter_prefix(&prefix);
-    vp_add_gas(env, gas);
-=======
     let iter = vp_gas_check(vp_env::iter_prefix(gas_meter, storage, &prefix));
     let iterators = unsafe { env.ctx.iterators.get() };
->>>>>>> 7b113ca1
     iterators.insert(iter).id()
 }
 
@@ -1072,17 +931,6 @@
 
     let iterators = unsafe { env.ctx.iterators.get() };
     let iter_id = PrefixIteratorId::new(iter_id);
-<<<<<<< HEAD
-    if let Some((key, val, gas)) = iterators.next(iter_id) {
-        vp_add_gas(env, gas);
-        let key_val = KeyVal { key, val }
-            .try_to_vec()
-            .expect("cannot serialize the key value pair");
-        let len: i64 = key_val.len().try_into().expect("data length overflow");
-        let result_buffer = unsafe { env.ctx.result_buffer.get() };
-        result_buffer.replace(key_val);
-        return len;
-=======
     if let Some(iter) = iterators.get_mut(iter_id) {
         let gas_meter = unsafe { env.ctx.gas_meter.get() };
         if let Some((key, val)) =
@@ -1097,7 +945,6 @@
             result_buffer.replace(key_val);
             return len;
         }
->>>>>>> 7b113ca1
     }
 
     HostEnvResult::Fail.to_i64()
@@ -1121,10 +968,6 @@
 {
     tracing::debug!("vp_iter_post_next iter_id {}", iter_id);
 
-<<<<<<< HEAD
-    let write_log = unsafe { env.ctx.write_log.get() };
-=======
->>>>>>> 7b113ca1
     let iterators = unsafe { env.ctx.iterators.get() };
     let iter_id = PrefixIteratorId::new(iter_id);
     if let Some(iter) = iterators.get_mut(iter_id) {
@@ -1136,38 +979,11 @@
             let key_val = KeyVal { key, val }
                 .try_to_vec()
                 .expect("cannot serialize the key value pair");
-<<<<<<< HEAD
-                let len: i64 =
-                    key_val.len().try_into().expect("data length overflow");
-                let result_buffer = unsafe { env.ctx.result_buffer.get() };
-                result_buffer.replace(key_val);
-                return len;
-            }
-            Some(&write_log::StorageModification::Delete) => {
-                // check the next because the key has already deleted
-                continue;
-            }
-            Some(&write_log::StorageModification::InitAccount { .. }) => {
-                // a VP of a new account doesn't need to be iterated
-                continue;
-            }
-            None => {
-                let key_val = KeyVal { key, val }
-                    .try_to_vec()
-                    .expect("cannot serialize the key value pair");
-                let len: i64 =
-                    key_val.len().try_into().expect("data length overflow");
-                let result_buffer = unsafe { env.ctx.result_buffer.get() };
-                result_buffer.replace(key_val);
-                return len;
-            }
-=======
             let len: i64 =
                 key_val.len().try_into().expect("data length overflow");
             let result_buffer = unsafe { env.ctx.result_buffer.get() };
             result_buffer.replace(key_val);
             return len;
->>>>>>> 7b113ca1
         }
     }
     HostEnvResult::Fail.to_i64()
@@ -1324,15 +1140,9 @@
     H: StorageHasher,
     EVAL: VpEvaluator,
 {
-<<<<<<< HEAD
-    let storage = unsafe { env.ctx.storage.get() };
-    let (chain_id, gas) = storage.get_chain_id();
-    vp_add_gas(env, gas);
-=======
     let gas_meter = unsafe { env.ctx.gas_meter.get() };
     let storage = unsafe { env.ctx.storage.get() };
     let chain_id = vp_gas_check(vp_env::get_chain_id(gas_meter, storage));
->>>>>>> 7b113ca1
     let gas = env.memory.write_string(result_ptr, chain_id);
     vp_gas_check(vp_env::add_gas(gas_meter, gas));
 }
@@ -1349,15 +1159,9 @@
     H: StorageHasher,
     EVAL: VpEvaluator,
 {
-<<<<<<< HEAD
-    let storage = unsafe { env.ctx.storage.get() };
-    let (height, gas) = storage.get_block_height();
-    vp_add_gas(env, gas);
-=======
     let gas_meter = unsafe { env.ctx.gas_meter.get() };
     let storage = unsafe { env.ctx.storage.get() };
     let height = vp_gas_check(vp_env::get_block_height(gas_meter, storage));
->>>>>>> 7b113ca1
     height.0
 }
 
@@ -1372,15 +1176,9 @@
     H: StorageHasher,
     EVAL: VpEvaluator,
 {
-<<<<<<< HEAD
-    let storage = unsafe { env.ctx.storage.get() };
-    let (hash, gas) = storage.get_block_hash();
-    vp_add_gas(env, gas);
-=======
     let gas_meter = unsafe { env.ctx.gas_meter.get() };
     let storage = unsafe { env.ctx.storage.get() };
     let hash = vp_gas_check(vp_env::get_block_hash(gas_meter, storage));
->>>>>>> 7b113ca1
     let gas = env.memory.write_bytes(result_ptr, hash.0);
     vp_gas_check(vp_env::add_gas(gas_meter, gas));
 }
@@ -1410,11 +1208,7 @@
     let sig: Signature =
         BorshDeserialize::try_from_slice(&sig).expect("Canot decode signature");
 
-<<<<<<< HEAD
-    vp_add_gas(env, VERIFY_TX_SIG_GAS_COST);
-=======
     vp_gas_check(vp_env::add_gas(gas_meter, VERIFY_TX_SIG_GAS_COST));
->>>>>>> 7b113ca1
     let tx = unsafe { env.ctx.tx.get() };
     HostEnvResult::from(verify_tx_sig(&pk, tx, &sig).is_ok()).to_i64()
 }
