[package]
authors = ["Heliax AG <hello@heliax.dev>"]
edition = "2021"
license = "GPL-3.0"
name = "anoma"
resolver = "2"
version = "0.5.0"

# See more keys and their definitions at https://doc.rust-lang.org/cargo/reference/manifest.html

[features]
default = ["ABCI", "ibc-vp-abci"]
# NOTE "dev" features that shouldn't be used in live networks are enabled by default for now
dev = []
ferveo-tpke = [
  "ferveo",
  "tpke",
  "ark-ec",
  "rand_core",
  "rand",
]
# for integration tests and test utilies
ibc-vp = [
  "ibc",
]
ibc-vp-abci = [
  "ibc-abci",
]
ibc-mocks = [
  "ibc/mocks",
]
ibc-mocks-abci = [
  "ibc-abci/mocks",
]
# for integration tests and test utilies
ABCI = [
  "ibc-proto-abci",
  "tendermint-stable",
  "tendermint-proto-abci",
]
ABCI-plus-plus = [
  "ibc-proto",
  "tendermint",
  "tendermint-proto",
]
testing = [
  "proptest",
  "rand",
  "rand_core",
  "tempfile",
]
wasm-runtime = [
  "loupe",
  "parity-wasm",
  "pwasm-utils",
  "wasmer-cache",
  "wasmer-compiler-singlepass",
  "wasmer-engine-dylib",
  "wasmer-engine-universal",
  "wasmer-vm",
  "wasmer",
]

[dependencies]
anoma_proof_of_stake = {path = "../proof_of_stake"}
ark-bls12-381 = {version = "0.3"}
ark-ec = {version = "0.3", optional = true}
ark-serialize = "0.3"
bech32 = "0.8.0"
borsh = "0.9.0"
chrono = "0.4.19"
# Using unreleased commit on top of version 0.5.0 that adds Sync to the CLruCache
clru = {git = "https://github.com/marmeladema/clru-rs.git", rev = "71ca566"}
derivative = "2.2.0"
ed25519-consensus = "1.2.0"
<<<<<<< HEAD
libsecp256k1 = {version = "0.7.0", default-features = false, features = ["std", "hmac", "lazy-static-context"]}
=======
ferveo = {optional = true, git = "https://github.com/anoma/ferveo"}
ferveo-common = {git = "https://github.com/anoma/ferveo"}
>>>>>>> 2b9ff44d
hex = "0.4.3"
tpke = {package = "group-threshold-cryptography", optional = true, git = "https://github.com/anoma/ferveo"}
# TODO using the same version of tendermint-rs as we do here.
ibc = {git = "https://github.com/heliaxdev/ibc-rs", branch = "yuji/v0.12.0_abcipp_v0.23.5", default-features = false, optional = true}
ibc-abci = {package = "ibc", git = "https://github.com/heliaxdev/ibc-rs", branch = "yuji/v0.12.0_tm_v0.23.5", default-features = false, optional = true}
ibc-proto = {git = "https://github.com/heliaxdev/ibc-rs", branch = "yuji/v0.12.0_abcipp_v0.23.5", default-features = false, optional = true}
ibc-proto-abci = {package = "ibc-proto", git = "https://github.com/heliaxdev/ibc-rs", branch = "yuji/v0.12.0_tm_v0.23.5", default-features = false, optional = true}
ics23 = "0.6.7"
itertools = "0.10.0"
loupe = {version = "0.1.3", optional = true}
parity-wasm = {version = "0.42.2", optional = true}
proptest = {version = "1.0.0", optional = true}
prost = "0.9.0"
prost-types = "0.9.0"
pwasm-utils = {version = "0.18.0", optional = true}
rand = {version = "0.8", optional = true}
# TODO proptest rexports the RngCore trait but the re-implementations only work for version `0.8`. *sigh*
rand_core = {version = "0.6", optional = true}
rust_decimal = "1.14.3"
serde = {version = "1.0.125", features = ["derive"]}
serde_json = "1.0.62"
sha2 = "0.9.3"
# We switch off "blake2b" because it cannot be compiled to wasm
sparse-merkle-tree = {git = "https://github.com/heliaxdev/sparse-merkle-tree", branch = "yuji/prost-0.9", default-features = false, features = ["std", "borsh"]}
tempfile = {version = "3.2.0", optional = true}
# temporarily using fork work-around for https://github.com/informalsystems/tendermint-rs/issues/971
tendermint = {git = "https://github.com/heliaxdev/tendermint-rs", branch = "yuji/abcipp-v0.23.5", optional = true}
tendermint-proto = {git = "https://github.com/heliaxdev/tendermint-rs", branch = "yuji/abcipp-v0.23.5", optional = true}
tendermint-proto-abci = {package = "tendermint-proto", git = "https://github.com/heliaxdev/tendermint-rs", branch = "yuji/rebase_v0.23.5", optional = true}
tendermint-stable = {package = "tendermint", git = "https://github.com/heliaxdev/tendermint-rs", branch = "yuji/rebase_v0.23.5", optional = true}
thiserror = "1.0.30"
tracing = "0.1.30"
wasmer = {version = "=2.2.0", optional = true}
wasmer-cache = {version = "=2.2.0", optional = true}
wasmer-compiler-singlepass = {version = "=2.2.0", optional = true}
wasmer-engine-dylib = {version = "=2.2.0", optional = true}
wasmer-engine-universal = {version = "=2.2.0", optional = true}
wasmer-vm = {version = "2.2.0", optional = true}
wasmparser = "0.83.0"

[dev-dependencies]
assert_matches = "1.5.0"
byte-unit = "4.0.13"
pretty_assertions = "0.7.2"
proptest = "1.0.0"
test-log = {version = "0.2.7", default-features = false, features = ["trace"]}
tracing-subscriber = {version = "0.3.7", default-features = false, features = ["env-filter", "fmt"]}

[build-dependencies]
tonic-build = "0.6.0"<|MERGE_RESOLUTION|>--- conflicted
+++ resolved
@@ -73,12 +73,9 @@
 clru = {git = "https://github.com/marmeladema/clru-rs.git", rev = "71ca566"}
 derivative = "2.2.0"
 ed25519-consensus = "1.2.0"
-<<<<<<< HEAD
 libsecp256k1 = {version = "0.7.0", default-features = false, features = ["std", "hmac", "lazy-static-context"]}
-=======
 ferveo = {optional = true, git = "https://github.com/anoma/ferveo"}
 ferveo-common = {git = "https://github.com/anoma/ferveo"}
->>>>>>> 2b9ff44d
 hex = "0.4.3"
 tpke = {package = "group-threshold-cryptography", optional = true, git = "https://github.com/anoma/ferveo"}
 # TODO using the same version of tendermint-rs as we do here.
